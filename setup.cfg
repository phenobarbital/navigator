--- conflicted
+++ resolved
@@ -54,16 +54,5 @@
     aiohttp-utils==3.1.1
     wheel==0.35.1
     aiosocks==0.2.6
-<<<<<<< HEAD
-    asyncdb
-    navconfig==0.2.0
-dependency_links=
-    git+https://github.com/phenobarbital/asyncdb.git#egg=asyncdb
-    git+https://github.com/phenobarbital/NavConfig.git@main#egg=navconfig==0.2.0
-=======
     asyncdb==1.0.0
-    navconfig
-dependency_links=
-    git+https://github.com/phenobarbital/asyncdb.git#egg=asyncdb==1.0.0
-    git+https://github.com/phenobarbital/NavConfig.git@main#egg=navconfig
->>>>>>> 85b918d5
+    navconfig==0.2.0