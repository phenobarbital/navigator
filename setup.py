#!/usr/bin/env python
"""Navigator
    Web Framework based on aiohttp, with batteries included.
See:
https://github.com/phenobarbital/navigator/tree/master
"""
import ast
from os import path
from setuptools import find_packages, setup, Extension
from Cython.Build import cythonize


COMPILE_ARGS = ["-O2"]

extensions = [
    Extension(
        name='navigator.utils.types',
        sources=['navigator/utils/types.pyx'],
        extra_compile_args=COMPILE_ARGS,
        language="c"
    ),
    Extension(
        name='navigator.utils.functions',
        sources=['navigator/utils/functions.pyx'],
        extra_compile_args=COMPILE_ARGS,
        language="c"
    ),
    Extension(
        name='navigator.libs.json',
        sources=['navigator/libs/json.pyx'],
        extra_compile_args=COMPILE_ARGS,
        language="c++"
    ),
    Extension(
        name='navigator.exceptions.exceptions',
        sources=['navigator/exceptions/exceptions.pyx'],
        extra_compile_args=COMPILE_ARGS,
        language="c"
    ),
    Extension(
        name='navigator.types',
        sources=['navigator/types.pyx'],
        extra_compile_args=COMPILE_ARGS,
        language="c++"
    ),
    Extension(
        name='navigator.applications.base',
        sources=['navigator/applications/base.pyx'],
        extra_compile_args=COMPILE_ARGS,
        language="c++"
    ),
    Extension(
        name='navigator.handlers.base',
        sources=['navigator/handlers/base.pyx'],
        extra_compile_args=COMPILE_ARGS,
        language="c++"
    )
]


def get_path(filename):
    """get_path.
    Get relative path for a file.
    """
    return path.join(path.dirname(path.abspath(__file__)), filename)


def readme():
    """readme.
    Get the content of README file.
    Returns:
        str: string of README file.
    """
    with open(get_path('README.md'), encoding='utf-8') as file:
        return file.read()

version = get_path('navigator/version.py')
with open(version, 'r', encoding='utf-8') as meta:
    # exec(meta.read())
    t = compile(meta.read(), version, 'exec', ast.PyCF_ONLY_AST)
    for node in (n for n in t.body if isinstance(n, ast.Assign)):
        if len(node.targets) == 1:
            name = node.targets[0]
            if isinstance(name, ast.Name) and name.id in (
                '__version__',
                '__title__',
                '__description__',
                '__author__',
                '__license__', '__author_email__'
            ):
                v = node.value
                if name.id == '__version__':
                    __version__ = v.s
                if name.id == '__title__':
                    __title__ = v.s
                if name.id == '__description__':
                    __description__ = v.s
                if name.id == '__license__':
                    __license__ = v.s
                if name.id == '__author__':
                    __author__ = v.s
                if name.id == '__author_email__':
                    __author_email__ = v.s

setup(
    name=__title__,
    version=__version__,
    python_requires=">=3.9.16",
    url="https://github.com/phenobarbital/navigator",
    description=__description__,
    platforms=['POSIX'],
    long_description=readme(),
    long_description_content_type="text/markdown",
    classifiers=[
        "Development Status :: 4 - Beta",
        "Intended Audience :: Developers",
        "Intended Audience :: Information Technology",
        "Intended Audience :: System Administrators",
        "Topic :: Software Development :: Build Tools",
        "Topic :: Software Development :: Libraries :: Application Frameworks",
        "Topic :: Software Development :: Libraries :: Python Modules",
        "Topic :: Software Development :: Libraries",
        "Programming Language :: Python :: 3.8",
        "Programming Language :: Python :: 3.9",
        "Programming Language :: Python :: 3.10",
        "Programming Language :: Python :: 3.11",
        "Programming Language :: Python :: 3.12",
    ],
    author=__author__,
    author_email=__author_email__,
    packages=find_packages(exclude=('tests', 'docs', )),
    package_data={"navigator": ["py.typed"]},
    include_package_data=True,
    zip_safe=False,
    license=__license__,
    license_files='LICENSE',
    setup_requires=[
        'setuptools==74.0.0',
        'Cython==3.0.11',
        'wheel==0.44.0'
    ],
    install_requires=[
        "Cython==3.0.11",
        "asyncio==3.4.3",
        "aiohttp[speedups]>=3.10.0",
        "PySocks==1.7.1",
        "asn1crypto==1.4.0",
        "jinja2==3.1.4",
        "psycopg2-binary>=2.9.9",
        "aiosocks==0.2.6",
        'python-slugify==8.0.1',
        "proxylists>=0.12.4",
        "httpx>=0.25.0,<=0.27.0",
        "beautifulsoup4==4.12.3",
        "polyline==2.0.1",
        "cartopy==0.22.0",
        "matplotlib>=3.8.3",
        "sockjs==0.11.0",
        "aiohttp-sse==2.2.0",
        "asyncdb[uvloop,default]>=2.8.0",
        "navconfig[default]>=1.7.0",
        "alt-aiohttp-cors==0.7.1",
        "brotli==1.1.0",
        "brotlicffi==1.1.0.0",
        "aiofile==3.9.0",
        "psutil==6.0.0",
        "aiormq==6.8.1",
        "Faker==22.2.0",
<<<<<<< HEAD
        "google-cloud-storage==2.18.2"
=======
        "google-cloud-storage>=2.17.0"
>>>>>>> 97b9197f
    ],
    extras_require={
        "locale": [
            "Babel==2.9.1",
        ],
        "memcache": [
            "aiomcache==0.8.2",
        ],
        "uvloop": [
            "uvloop==0.21.0",
        ]
    },
    ext_modules=cythonize(extensions),
    tests_require=[
        'pytest>=5.4.0',
        'coverage',
        'pytest-asyncio',
        'pytest-xdist',
        'pytest-assume'
    ],
    entry_points={
        'console_scripts': [
            'nav = navigator.commands:main',
        ]
    },
    project_urls={
        'Source': 'https://github.com/phenobarbital/navigator',
        'Funding': 'https://paypal.me/phenobarbital',
        'Say Thanks!': 'https://saythanks.io/to/phenobarbital',
    },
)<|MERGE_RESOLUTION|>--- conflicted
+++ resolved
@@ -166,11 +166,7 @@
         "psutil==6.0.0",
         "aiormq==6.8.1",
         "Faker==22.2.0",
-<<<<<<< HEAD
         "google-cloud-storage==2.18.2"
-=======
-        "google-cloud-storage>=2.17.0"
->>>>>>> 97b9197f
     ],
     extras_require={
         "locale": [
