--- conflicted
+++ resolved
@@ -56,18 +56,13 @@
     aiohttp-swagger==1.0.15
     ujson==4.0.1
     aiosocks==0.2.6
-<<<<<<< HEAD
-    aiologstash==2.0.0
-    python-logstash==0.4.6
-    asyncdb
-    navconfig
-dependency_links=
-    git+https://github.com/phenobarbital/asyncdb.git#egg=asyncdb
-    git+https://github.com/phenobarbital/NavConfig.git@main#egg=navconfig
-=======
     asyncdb>=1.1.0
     navconfig>=0.2.6
     yapf==0.30.0
     isort==5.6.4
     black==20.8b1
->>>>>>> 7c044b6c
+    aiologstash==2.0.0
+    python-logstash==0.4.6
+dependency_links=
+    git+https://github.com/phenobarbital/asyncdb.git#egg=asyncdb
+    git+https://github.com/phenobarbital/NavConfig.git@main#egg=navconfig