[metadata]
author = Jesus Lara
author_email = jlara@trocglobal.com
classifiers =
    Development Status :: 3 - Alpha
    Intended Audience :: Developers
    Operating System :: OS Independent
    Topic :: Software Development :: Build Tools
    Topic :: Software Development :: Libraries :: Python Modules
    Topic :: Software Development :: Libraries
    Programming Language :: Python :: 3 :: Only
    Programming Language :: Python :: 3.7
    Programming Language :: Python :: 3.8
    License :: OSI Approved :: BSD License
description = Navigator Web Framework based on aiohttp, with batteries included.
long_description = file:README.md
long_description_content_type = text/markdown
license = BSD
name = navigator-api
project_urls =
    Source Code = https://github.com/phenobarbital/navigator-api
    Funding = https://paypal.me/phenobarbital
    Say Thanks= https://saythanks.io/to/phenobarbital
url = https://github.com/phenobarbital/navigator-api
version = file:VERSION
[options]
setup_requires =
    wheel==0.36.2
    Cython==0.29.21
install_requires =
    wheel==0.36.2
    Cython==0.29.21
    numpy >= 1.19.4
    asyncio==3.4.3
    aiohttp==3.7.4
    PyJWT==2.1.0
    sockjs==0.11.0
    python-dotenv==0.15.0
    isort==5.6.4
    black==20.8b1
    pydantic==1.8.2
    cchardet==2.1.7
    aiodns==2.0.0
    brotlipy==0.7.0
    pycares==3.1.1
    aiofile==3.3.3
    pylibmc==1.6.1
    aiojobs==0.2.2
    aiohttp-session==2.9.0
    aiohttp-jrpc==0.1.0
    asn1crypto==1.4.0
    pycryptodome==3.9.9
    rncryptor==3.3.0
    aiohttp-cors==0.7.0
    uvloop==0.14.0
    objectpath==0.6.1
    aiohttp-debugtoolbar==0.6.0
<<<<<<< HEAD
    aiohttp-jinja2==1.4.0
    aiohttp-session==2.9.0
=======
    aiohttp-jinja2==1.3.0
    aiohttp_session[aioredis]
    cryptography==3.4.7
    msal==1.9.0
>>>>>>> cf3918f8
    aiohttp-utils==3.1.1
    aiohttp-swagger==1.0.15
    aiohttp-sse==2.0.0
    aiosocks==0.2.6
    PySocks==1.7.1
    httpie==2.3.0
    yapf==0.30.0
    isort==5.6.4
    black==20.8b1
    aiologstash==2.0.0
    python-logstash==0.4.6
    asyncdb>=1.2.0
    navconfig>=0.2.15
dependency_links=
    git+https://github.com/phenobarbital/asyncdb.git#egg=asyncdb
    git+https://github.com/phenobarbital/NavConfig.git@main#egg=navconfig<|MERGE_RESOLUTION|>--- conflicted
+++ resolved
@@ -43,7 +43,7 @@
     aiodns==2.0.0
     brotlipy==0.7.0
     pycares==3.1.1
-    aiofile==3.3.3
+    aiofile==3.1.1
     pylibmc==1.6.1
     aiojobs==0.2.2
     aiohttp-session==2.9.0
@@ -55,15 +55,10 @@
     uvloop==0.14.0
     objectpath==0.6.1
     aiohttp-debugtoolbar==0.6.0
-<<<<<<< HEAD
-    aiohttp-jinja2==1.4.0
-    aiohttp-session==2.9.0
-=======
     aiohttp-jinja2==1.3.0
     aiohttp_session[aioredis]
     cryptography==3.4.7
     msal==1.9.0
->>>>>>> cf3918f8
     aiohttp-utils==3.1.1
     aiohttp-swagger==1.0.15
     aiohttp-sse==2.0.0
