--- conflicted
+++ resolved
@@ -4,11 +4,7 @@
 __description__ = (
     "Navigator Web Framework based on aiohttp, " "with batteries included."
 )
-<<<<<<< HEAD
-__version__ = "2.12.5"
-=======
-__version__ = "2.12.7"
->>>>>>> 763dc353
+__version__ = "2.12.8"
 __author__ = "Jesus Lara"
 __author_email__ = "jesuslarag@gmail.com"
 __license__ = "BSD"