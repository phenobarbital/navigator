--- conflicted
+++ resolved
@@ -38,23 +38,11 @@
     python-rapidjson>=1.5
     PyJWT==2.1.0
     sockjs==0.11.0
-<<<<<<< HEAD
-    python-dotenv==0.18.0
-    isort==5.9.0
-    black==21.6b0
-=======
->>>>>>> 5c4a10fd
     pydantic==1.8.2
     cchardet==2.1.7
     aiodns==3.0.0
     brotlipy==0.7.0
-<<<<<<< HEAD
-    pycares==3.1.1
-    aiofile==3.5.1
-    pylibmc==1.6.1
-=======
     aiofile==3.1.1
->>>>>>> 5c4a10fd
     aiojobs==0.2.2
     aiohttp-jrpc==0.1.0
     asn1crypto==1.4.0
@@ -63,13 +51,8 @@
     aiohttp-cors==0.7.0
     objectpath==0.6.1
     aiohttp-debugtoolbar==0.6.0
-<<<<<<< HEAD
-    aiohttp-jinja2==1.4.2
-    aiohttp_session[aioredis]
-=======
     aiohttp-jinja2==1.3.0
     aioredis==2.0.0
->>>>>>> 5c4a10fd
     cryptography==3.4.7
     msal==1.9.0
     aiohttp-utils==3.1.1
@@ -79,11 +62,6 @@
     PySocks==1.7.1
     httpie==2.3.0
     yapf==0.30.0
-<<<<<<< HEAD
-    isort==5.9.0
-    black==21.6b0
-=======
->>>>>>> 5c4a10fd
     aiologstash==2.0.0
     aiogoogle==2.1.0
     okta-jwt-verifier==0.2.0
