--- conflicted
+++ resolved
@@ -157,16 +157,9 @@
         "matplotlib>=3.8.3",
         "sockjs==0.11.0",
         "aiohttp-sse==2.2.0",
-<<<<<<< HEAD
-        "aiomcache>=0.8.2",
-        "asyncdb[default]>=2.8.0",
+        "asyncdb[uvloop,default]>=2.8.0",
         "navconfig[default]>=1.7.10",
-        "alt-aiohttp-cors==0.7.2",
-=======
-        "asyncdb[uvloop,default]>=2.8.0",
-        "navconfig[default]>=1.7.0",
-        "alt-aiohttp-cors==0.7.1",
->>>>>>> 2311a7cf
+        "alt-aiohttp-cors==0.7.2"
         "brotli==1.1.0",
         "brotlicffi==1.1.0.0",
         "aiofile==3.9.0",
